<<<<<<< HEAD
extern crate declarative_dataflow;
extern crate timely;

use std::collections::HashSet;
use std::iter::FromIterator;
=======
use std::collections::HashSet;
>>>>>>> 4fcc7be8
use std::sync::mpsc::channel;
use std::time::Duration;

use timely::dataflow::channels::pact::Pipeline;
use timely::dataflow::operators::Operator;
use timely::Configuration;

<<<<<<< HEAD
use declarative_dataflow::binding::Binding;
#[cfg(feature = "graphql")]
use declarative_dataflow::plan::GraphQl;
use declarative_dataflow::plan::{Implementable, Pull, PullLevel};
use declarative_dataflow::server::{Server, Transact, TxData};
use declarative_dataflow::{Aid, Plan, Rule, Value};
use Value::{Bool, Eid, Number, String};

struct Case {
    description: &'static str,
    plan: Plan,
    transactions: Vec<Vec<TxData>>,
    expectations: Vec<Vec<(Vec<Value>, u64, isize)>>,
}

fn plan_dependencies(plan: &Plan) -> HashSet<Aid> {
    let mut deps = HashSet::new();

    for binding in plan.into_bindings().iter() {
        match binding {
            Binding::Attribute(binding) => {
                deps.insert(binding.source_attribute.clone());
            }
            _ => {}
        }
    }

    deps
}
=======
use declarative_dataflow::plan::{Pull, PullLevel};
use declarative_dataflow::server::Server;
use declarative_dataflow::{AttributeSemantics, Plan, Rule, TxData, Value};
use AttributeSemantics::Raw;
use Value::{Aid, Bool, Eid, Number, String};

#[test]
fn pull_level() {
    timely::execute(Configuration::Thread, |worker| {
        let mut server = Server::<u64, u64>::new(Default::default());
        let (send_results, results) = channel();

        let (e,) = (1,);
        let plan = Plan::PullLevel(PullLevel {
            variables: vec![],
            plan: Box::new(Plan::MatchAV(e, "admin?".to_string(), Bool(false))),
            pull_attributes: vec!["name".to_string(), "age".to_string()],
            path_attributes: vec![],
        });

        worker.dataflow::<u64, _, _>(|scope| {
            server
                .context
                .internal
                .create_attribute("admin?", Raw, scope)
                .unwrap();
            server
                .context
                .internal
                .create_attribute("name", Raw, scope)
                .unwrap();
            server
                .context
                .internal
                .create_attribute("age", Raw, scope)
                .unwrap();
>>>>>>> 4fcc7be8

fn path_dependencies(path: &PullLevel<Plan>) -> HashSet<Aid> {
    let mut deps = plan_dependencies(&path.plan);

<<<<<<< HEAD
    for name in path.pull_attributes.iter() {
        deps.insert(name.clone());
    }
=======
        server
            .transact(
                vec![
                    TxData(1, 100, "admin?".to_string(), Bool(true)),
                    TxData(1, 200, "admin?".to_string(), Bool(false)),
                    TxData(1, 300, "admin?".to_string(), Bool(false)),
                    TxData(1, 100, "name".to_string(), String("Mabel".to_string())),
                    TxData(1, 200, "name".to_string(), String("Dipper".to_string())),
                    TxData(1, 300, "name".to_string(), String("Soos".to_string())),
                    TxData(1, 100, "age".to_string(), Number(12)),
                    TxData(1, 200, "age".to_string(), Number(13)),
                ],
                0,
                0,
            )
            .unwrap();

        server.advance_domain(None, 1).unwrap();
>>>>>>> 4fcc7be8

    for name in path.path_attributes.iter() {
        deps.insert(name.clone());
    }

<<<<<<< HEAD
    deps
}
=======
        let mut expected = HashSet::new();
        expected.insert((vec![Eid(200), Aid("age".to_string()), Number(13)], 1));
        expected.insert((
            vec![
                Eid(200),
                Aid("name".to_string()),
                String("Dipper".to_string()),
            ],
            1,
        ));
        expected.insert((
            vec![
                Eid(300),
                Aid("name".to_string()),
                String("Soos".to_string()),
            ],
            1,
        ));
>>>>>>> 4fcc7be8

fn pull_dependencies(pull: &Pull<Plan>) -> HashSet<Aid> {
    let mut deps = HashSet::new();

    for path in pull.paths.iter() {
        for dep in path_dependencies(path) {
            deps.insert(dep);
        }
    }

    deps
}

fn dependencies(case: &Case) -> HashSet<Aid> {
    match case.plan {
        Plan::PullLevel(ref path) => path_dependencies(path),
        Plan::Pull(ref pull) => pull_dependencies(pull),
        _ => unimplemented!(),
    }
}

#[cfg(feature = "graphql")]
#[test]
fn graph_ql() {
    timely::execute(Configuration::Thread, |worker| {
        let mut server = Server::<u64, u64>::new(Default::default());
        let (send_results, results) = channel();

        let plan = Plan::GraphQl(GraphQl {
            query: "{hero {name height mass}}".to_string(),
        });

        worker.dataflow::<u64, _, _>(|scope| {
<<<<<<< HEAD
            server.create_attribute("hero", scope);
            server.create_attribute("name", scope);
            server.create_attribute("height", scope);
            server.create_attribute("mass", scope);
=======
            server
                .context
                .internal
                .create_attribute("parent/child", Raw, scope)
                .unwrap();
            server
                .context
                .internal
                .create_attribute("name", Raw, scope)
                .unwrap();
            server
                .context
                .internal
                .create_attribute("age", Raw, scope)
                .unwrap();
>>>>>>> 4fcc7be8

            server
                .test_single(
                    scope,
                    Rule {
                        name: "graphQl".to_string(),
                        plan,
                    },
                )
                .inner
                .sink(Pipeline, "Results", move |input| {
                    input.for_each(|_time, data| {
                        for datum in data.iter() {
                            send_results.send(datum.clone()).unwrap()
                        }
                    });
                });
        });

<<<<<<< HEAD
        server.transact(
            Transact {
                tx: Some(0),
                tx_data: vec![
                    TxData(1, 100, "hero".to_string(), Eid(200)),
                    TxData(1, 200, "name".to_string(), String("Batman".to_string())),
                    TxData(1, 200, "mass".to_string(), String("80kg".to_string())),
=======
        server
            .transact(
                vec![
                    TxData(1, 100, "name".to_string(), String("Alice".to_string())),
                    TxData(1, 100, "parent/child".to_string(), Eid(300)),
                    TxData(1, 200, "name".to_string(), String("Bob".to_string())),
                    TxData(1, 200, "parent/child".to_string(), Eid(400)),
                    TxData(1, 300, "name".to_string(), String("Mabel".to_string())),
                    TxData(1, 300, "age".to_string(), Number(13)),
                    TxData(1, 400, "name".to_string(), String("Dipper".to_string())),
                    TxData(1, 400, "age".to_string(), Number(12)),
>>>>>>> 4fcc7be8
                ],
                0,
                0,
            )
            .unwrap();

        server.advance_domain(None, 1).unwrap();

        worker.step_while(|| server.is_any_outdated());

        let mut expected = HashSet::new();

        expected.insert((
            vec![
                Eid(100),
<<<<<<< HEAD
                Value::Aid("hero".to_string()),
                Eid(200),
                Value::Aid("mass".to_string()),
                String("80kg".to_string()),
=======
                Aid("parent/child".to_string()),
                Eid(300),
                Aid("age".to_string()),
                Number(13),
            ],
            1,
        ));
        expected.insert((
            vec![
                Eid(100),
                Aid("parent/child".to_string()),
                Eid(300),
                Aid("name".to_string()),
                String("Mabel".to_string()),
            ],
            1,
        ));
        expected.insert((
            vec![
                Eid(200),
                Aid("parent/child".to_string()),
                Eid(400),
                Aid("age".to_string()),
                Number(12),
>>>>>>> 4fcc7be8
            ],
            0,
            1,
        ));

        expected.insert((
            vec![
<<<<<<< HEAD
                Eid(100),
                Value::Aid("hero".to_string()),
                Eid(200),
                Value::Aid("name".to_string()),
                String("Batman".to_string()),
=======
                Eid(200),
                Aid("parent/child".to_string()),
                Eid(400),
                Aid("name".to_string()),
                String("Dipper".to_string()),
>>>>>>> 4fcc7be8
            ],
            0,
            1,
        ));

        for _i in 0..expected.len() {
            let result = results.recv_timeout(Duration::from_millis(400)).unwrap();
            if !expected.remove(&result) {
                panic!("unknown result {:?}", result);
            }
        }

        assert!(results.recv_timeout(Duration::from_millis(400)).is_err());
    })
    .unwrap();
}

#[test]
<<<<<<< HEAD
fn run_pull_cases() {
    let mut cases = vec![
        Case {
            description: "[name age]",
            plan: Plan::PullLevel(PullLevel {
                variables: vec![],
                plan: Box::new(Plan::MatchAV(0, "admin?".to_string(), Bool(false))),
                pull_attributes: vec!["name".to_string(), "age".to_string()],
                path_attributes: vec!["root".to_string()],
            }),
            transactions: vec![vec![
                TxData(1, 100, "admin?".to_string(), Bool(true)),
                TxData(1, 200, "admin?".to_string(), Bool(false)),
                TxData(1, 300, "admin?".to_string(), Bool(false)),
                TxData(1, 100, "name".to_string(), String("Mabel".to_string())),
                TxData(1, 200, "name".to_string(), String("Dipper".to_string())),
                TxData(1, 300, "name".to_string(), String("Soos".to_string())),
                TxData(1, 100, "age".to_string(), Number(12)),
                TxData(1, 200, "age".to_string(), Number(13)),
            ]],
            expectations: vec![vec![
                (
                    vec![
                        Value::Aid("root".to_string()),
                        Eid(200),
                        Value::Aid("age".to_string()),
                        Number(13),
=======
fn pull() {
    timely::execute(Configuration::Thread, |worker| {
        let mut server = Server::<u64, u64>::new(Default::default());
        let (send_results, results) = channel();

        let (a, b, c) = (1, 2, 3);
        let plan = Plan::Pull(Pull {
            variables: vec![],
            paths: vec![
                PullLevel {
                    variables: vec![],
                    plan: Box::new(Plan::MatchA(a, "join/binding".to_string(), b)),
                    pull_attributes: vec![
                        "pattern/e".to_string(),
                        "pattern/a".to_string(),
                        "pattern/v".to_string(),
>>>>>>> 4fcc7be8
                    ],
                    0,
                    1,
                ),
                (
                    vec![
                        Value::Aid("root".to_string()),
                        Eid(200),
                        Value::Aid("name".to_string()),
                        String("Dipper".to_string()),
                    ],
                    0,
                    1,
                ),
                (
                    vec![
                        Value::Aid("root".to_string()),
                        Eid(300),
                        Value::Aid("name".to_string()),
                        String("Soos".to_string()),
                    ],
                    0,
                    1,
                ),
            ]],
        },
        Case {
            description: "[{parent/child [name age]}]",
            plan: Plan::PullLevel(PullLevel {
                variables: vec![],
                plan: Box::new(Plan::MatchA(0, "parent/child".to_string(), 1)),
                pull_attributes: vec!["name".to_string(), "age".to_string()],
                path_attributes: vec!["root".to_string(), "parent/child".to_string()],
            }),
            transactions: vec![vec![
                TxData(1, 100, "name".to_string(), String("Alice".to_string())),
                TxData(1, 100, "parent/child".to_string(), Eid(300)),
                TxData(1, 200, "name".to_string(), String("Bob".to_string())),
                TxData(1, 200, "parent/child".to_string(), Eid(400)),
                TxData(1, 300, "name".to_string(), String("Mabel".to_string())),
                TxData(1, 300, "age".to_string(), Number(13)),
                TxData(1, 400, "name".to_string(), String("Dipper".to_string())),
                TxData(1, 400, "age".to_string(), Number(12)),
            ]],
            expectations: vec![vec![
                (
                    vec![
                        Value::Aid("root".to_string()),
                        Eid(100),
                        Value::Aid("parent/child".to_string()),
                        Eid(300),
                        Value::Aid("age".to_string()),
                        Number(13),
                    ],
                    0,
                    1,
                ),
                (
                    vec![
                        Value::Aid("root".to_string()),
                        Eid(100),
                        Value::Aid("parent/child".to_string()),
                        Eid(300),
                        Value::Aid("name".to_string()),
                        String("Mabel".to_string()),
                    ],
                    0,
                    1,
                ),
                (
                    vec![
                        Value::Aid("root".to_string()),
                        Eid(200),
                        Value::Aid("parent/child".to_string()),
                        Eid(400),
                        Value::Aid("age".to_string()),
                        Number(12),
                    ],
                    0,
                    1,
                ),
                (
                    vec![
                        Value::Aid("root".to_string()),
                        Eid(200),
                        Value::Aid("parent/child".to_string()),
                        Eid(400),
                        Value::Aid("name".to_string()),
                        String("Dipper".to_string()),
                    ],
                    0,
                    1,
                ),
            ]],
        },
        {
            let (a, b, c) = (1, 2, 3);
            Case {
                description: "[name {join/binding [pattern/e pattern/a pattern/v]}]",
                plan: Plan::Pull(Pull {
                    variables: vec![],
<<<<<<< HEAD
                    paths: vec![
                        PullLevel {
                            variables: vec![],
                            plan: Box::new(Plan::MatchA(a, "join/binding".to_string(), b)),
                            pull_attributes: vec![
                                "pattern/e".to_string(),
                                "pattern/a".to_string(),
                                "pattern/v".to_string(),
                            ],
                            path_attributes: vec!["root".to_string(), "join/binding".to_string()],
                        },
                        PullLevel {
                            variables: vec![],
                            plan: Box::new(Plan::MatchA(a, "name".to_string(), c)),
                            pull_attributes: vec![],
                            path_attributes: vec!["root".to_string(), "name".to_string()],
                        },
                    ],
                }),
                transactions: vec![vec![
                    TxData(1, 100, "name".to_string(), String("rule".to_string())),
                    TxData(1, 100, "join/binding".to_string(), Eid(200)),
                    TxData(1, 100, "join/binding".to_string(), Eid(300)),
                    TxData(
                        1,
                        200,
                        "pattern/a".to_string(),
                        Value::Aid("xyz".to_string()),
                    ),
                    TxData(1, 300, "pattern/e".to_string(), Eid(12345)),
                    TxData(
                        1,
                        300,
                        "pattern/a".to_string(),
                        Value::Aid("asd".to_string()),
                    ),
                ]],
                expectations: vec![vec![
                    (
                        vec![
                            Value::Aid("root".to_string()),
                            Eid(100),
                            Value::Aid("name".to_string()),
                            String("rule".to_string()),
                        ],
                        0,
                        1,
                    ),
                    (
                        vec![
                            Value::Aid("root".to_string()),
                            Eid(100),
                            Value::Aid("join/binding".to_string()),
                            Eid(200),
                            Value::Aid("pattern/a".to_string()),
                            Value::Aid("xyz".to_string()),
                        ],
                        0,
                        1,
                    ),
                    (
                        vec![
                            Value::Aid("root".to_string()),
                            Eid(100),
                            Value::Aid("join/binding".to_string()),
                            Eid(300),
                            Value::Aid("pattern/e".to_string()),
                            Eid(12345),
                        ],
                        0,
                        1,
                    ),
                    (
                        vec![
                            Value::Aid("root".to_string()),
                            Eid(100),
                            Value::Aid("join/binding".to_string()),
                            Eid(300),
                            Value::Aid("pattern/a".to_string()),
                            Value::Aid("asd".to_string()),
                        ],
                        0,
                        1,
                    ),
                ]],
=======
                    plan: Box::new(Plan::MatchA(a, "name".to_string(), c)),
                    pull_attributes: vec![],
                    path_attributes: vec!["name".to_string()],
                },
            ],
        });

        worker.dataflow::<u64, _, _>(|scope| {
            server
                .context
                .internal
                .create_attribute("name", Raw, scope)
                .unwrap();
            server
                .context
                .internal
                .create_attribute("join/binding", Raw, scope)
                .unwrap();
            server
                .context
                .internal
                .create_attribute("pattern/e", Raw, scope)
                .unwrap();
            server
                .context
                .internal
                .create_attribute("pattern/a", Raw, scope)
                .unwrap();
            server
                .context
                .internal
                .create_attribute("pattern/v", Raw, scope)
                .unwrap();

            server
                .test_single(
                    scope,
                    Rule {
                        name: "pull".to_string(),
                        plan,
                    },
                )
                .inspect(move |x| {
                    send_results.send((x.0.clone(), x.2)).unwrap();
                });
        });

        server
            .transact(
                vec![
                    TxData(1, 100, "name".to_string(), String("rule".to_string())),
                    TxData(1, 100, "join/binding".to_string(), Eid(200)),
                    TxData(1, 100, "join/binding".to_string(), Eid(300)),
                    TxData(1, 200, "pattern/a".to_string(), Aid("xyz".to_string())),
                    TxData(1, 300, "pattern/e".to_string(), Eid(12345)),
                    TxData(1, 300, "pattern/a".to_string(), Aid("asd".to_string())),
                ],
                0,
                0,
            )
            .unwrap();

        server.advance_domain(None, 1).unwrap();

        worker.step_while(|| server.is_any_outdated());

        let mut expected = HashSet::new();
        expected.insert((
            vec![
                Eid(100),
                Aid("name".to_string()),
                String("rule".to_string()),
            ],
            1,
        ));
        expected.insert((
            vec![
                Eid(100),
                Aid("join/binding".to_string()),
                Eid(200),
                Aid("pattern/a".to_string()),
                Aid("xyz".to_string()),
            ],
            1,
        ));
        expected.insert((
            vec![
                Eid(100),
                Aid("join/binding".to_string()),
                Eid(300),
                Aid("pattern/e".to_string()),
                Eid(12345),
            ],
            1,
        ));
        expected.insert((
            vec![
                Eid(100),
                Aid("join/binding".to_string()),
                Eid(300),
                Aid("pattern/a".to_string()),
                Aid("asd".to_string()),
            ],
            1,
        ));

        for _i in 0..expected.len() {
            let result = results.recv_timeout(Duration::from_millis(400)).unwrap();
            if !expected.remove(&result) {
                panic!("unknown result {:?}", result);
>>>>>>> 4fcc7be8
            }
        },
    ];

    for case in cases.drain(..) {
        timely::execute(Configuration::Thread, move |worker| {
            let mut server = Server::<u64>::new(Default::default());
            let (send_results, results) = channel();

            dbg!(case.description);

            let deps = dependencies(&case);
            let plan = case.plan.clone();

            worker.dataflow::<u64, _, _>(|scope| {
                for dep in deps.iter() {
                    server.create_attribute(dep, scope);
                }

                server
                    .test_single(
                        scope,
                        Rule {
                            name: "hector".to_string(),
                            plan,
                        },
                    )
                    .inner
                    .sink(Pipeline, "Results", move |input| {
                        input.for_each(|_time, data| {
                            for datum in data.iter() {
                                send_results.send(datum.clone()).unwrap()
                            }
                        });
                    });
            });

            let mut transactions = case.transactions.clone();

            for (tx_id, tx_data) in transactions.drain(..).enumerate() {
                let tx = Some(tx_id as u64);
                server.transact(Transact { tx, tx_data }, 0, 0);

                worker.step_while(|| server.is_any_outdated());

                let mut expected: HashSet<(Vec<Value>, u64, isize)> =
                    HashSet::from_iter(case.expectations[tx_id].iter().cloned());

                for _i in 0..expected.len() {
                    match results.recv_timeout(Duration::from_millis(400)) {
                        Err(_err) => {
                            panic!("No result.");
                        }
                        Ok(result) => {
                            if !expected.remove(&result) {
                                panic!("Unknown result {:?}.", result);
                            }
                        }
                    }
                }

                match results.recv_timeout(Duration::from_millis(400)) {
                    Err(_err) => {}
                    Ok(result) => {
                        panic!("Extraneous result {:?}", result);
                    }
                }
            }
        })
        .unwrap();
    }
}<|MERGE_RESOLUTION|>--- conflicted
+++ resolved
@@ -1,53 +1,14 @@
-<<<<<<< HEAD
-extern crate declarative_dataflow;
-extern crate timely;
-
 use std::collections::HashSet;
-use std::iter::FromIterator;
-=======
-use std::collections::HashSet;
->>>>>>> 4fcc7be8
 use std::sync::mpsc::channel;
 use std::time::Duration;
 
-use timely::dataflow::channels::pact::Pipeline;
-use timely::dataflow::operators::Operator;
 use timely::Configuration;
 
-<<<<<<< HEAD
-use declarative_dataflow::binding::Binding;
-#[cfg(feature = "graphql")]
-use declarative_dataflow::plan::GraphQl;
-use declarative_dataflow::plan::{Implementable, Pull, PullLevel};
-use declarative_dataflow::server::{Server, Transact, TxData};
-use declarative_dataflow::{Aid, Plan, Rule, Value};
-use Value::{Bool, Eid, Number, String};
-
-struct Case {
-    description: &'static str,
-    plan: Plan,
-    transactions: Vec<Vec<TxData>>,
-    expectations: Vec<Vec<(Vec<Value>, u64, isize)>>,
-}
-
-fn plan_dependencies(plan: &Plan) -> HashSet<Aid> {
-    let mut deps = HashSet::new();
-
-    for binding in plan.into_bindings().iter() {
-        match binding {
-            Binding::Attribute(binding) => {
-                deps.insert(binding.source_attribute.clone());
-            }
-            _ => {}
-        }
-    }
-
-    deps
-}
-=======
 use declarative_dataflow::plan::{Pull, PullLevel};
 use declarative_dataflow::server::Server;
 use declarative_dataflow::{AttributeSemantics, Plan, Rule, TxData, Value};
+#[cfg(feature = "graphql")]
+use declarative_dataflow::plan::GraphQl;
 use AttributeSemantics::Raw;
 use Value::{Aid, Bool, Eid, Number, String};
 
@@ -81,16 +42,20 @@
                 .internal
                 .create_attribute("age", Raw, scope)
                 .unwrap();
->>>>>>> 4fcc7be8
-
-fn path_dependencies(path: &PullLevel<Plan>) -> HashSet<Aid> {
-    let mut deps = plan_dependencies(&path.plan);
-
-<<<<<<< HEAD
-    for name in path.pull_attributes.iter() {
-        deps.insert(name.clone());
-    }
-=======
+
+            server
+                .test_single(
+                    scope,
+                    Rule {
+                        name: "pull_level".to_string(),
+                        plan,
+                    },
+                )
+                .inspect(move |x| {
+                    send_results.send((x.0.clone(), x.2)).unwrap();
+                });
+        });
+
         server
             .transact(
                 vec![
@@ -109,16 +74,9 @@
             .unwrap();
 
         server.advance_domain(None, 1).unwrap();
->>>>>>> 4fcc7be8
-
-    for name in path.path_attributes.iter() {
-        deps.insert(name.clone());
-    }
-
-<<<<<<< HEAD
-    deps
-}
-=======
+
+        worker.step_while(|| server.is_any_outdated());
+
         let mut expected = HashSet::new();
         expected.insert((vec![Eid(200), Aid("age".to_string()), Number(13)], 1));
         expected.insert((
@@ -137,26 +95,276 @@
             ],
             1,
         ));
->>>>>>> 4fcc7be8
-
-fn pull_dependencies(pull: &Pull<Plan>) -> HashSet<Aid> {
-    let mut deps = HashSet::new();
-
-    for path in pull.paths.iter() {
-        for dep in path_dependencies(path) {
-            deps.insert(dep);
+
+        for _i in 0..expected.len() {
+            let result = results.recv().unwrap();
+            if !expected.remove(&result) {
+                panic!("unknown result {:?}", result);
+            }
         }
-    }
-
-    deps
+
+        assert!(results.recv_timeout(Duration::from_millis(400)).is_err());
+    })
+    .unwrap();
 }
 
-fn dependencies(case: &Case) -> HashSet<Aid> {
-    match case.plan {
-        Plan::PullLevel(ref path) => path_dependencies(path),
-        Plan::Pull(ref pull) => pull_dependencies(pull),
-        _ => unimplemented!(),
-    }
+#[test]
+fn pull_children() {
+    timely::execute(Configuration::Thread, |worker| {
+        let mut server = Server::<u64, u64>::new(Default::default());
+        let (send_results, results) = channel();
+
+        let (parent, child) = (1, 2);
+        let plan = Plan::PullLevel(PullLevel {
+            variables: vec![],
+            plan: Box::new(Plan::MatchA(parent, "parent/child".to_string(), child)),
+            pull_attributes: vec!["name".to_string(), "age".to_string()],
+            path_attributes: vec!["parent/child".to_string()],
+        });
+
+        worker.dataflow::<u64, _, _>(|scope| {
+            server
+                .context
+                .internal
+                .create_attribute("parent/child", Raw, scope)
+                .unwrap();
+            server
+                .context
+                .internal
+                .create_attribute("name", Raw, scope)
+                .unwrap();
+            server
+                .context
+                .internal
+                .create_attribute("age", Raw, scope)
+                .unwrap();
+
+            server
+                .test_single(
+                    scope,
+                    Rule {
+                        name: "pull_children".to_string(),
+                        plan,
+                    },
+                )
+                .inspect(move |x| {
+                    send_results.send((x.0.clone(), x.2)).unwrap();
+                });
+        });
+
+        server
+            .transact(
+                vec![
+                    TxData(1, 100, "name".to_string(), String("Alice".to_string())),
+                    TxData(1, 100, "parent/child".to_string(), Eid(300)),
+                    TxData(1, 200, "name".to_string(), String("Bob".to_string())),
+                    TxData(1, 200, "parent/child".to_string(), Eid(400)),
+                    TxData(1, 300, "name".to_string(), String("Mabel".to_string())),
+                    TxData(1, 300, "age".to_string(), Number(13)),
+                    TxData(1, 400, "name".to_string(), String("Dipper".to_string())),
+                    TxData(1, 400, "age".to_string(), Number(12)),
+                ],
+                0,
+                0,
+            )
+            .unwrap();
+
+        server.advance_domain(None, 1).unwrap();
+
+        worker.step_while(|| server.is_any_outdated());
+
+        let mut expected = HashSet::new();
+        expected.insert((
+            vec![
+                Eid(100),
+                Aid("parent/child".to_string()),
+                Eid(300),
+                Aid("age".to_string()),
+                Number(13),
+            ],
+            1,
+        ));
+        expected.insert((
+            vec![
+                Eid(100),
+                Aid("parent/child".to_string()),
+                Eid(300),
+                Aid("name".to_string()),
+                String("Mabel".to_string()),
+            ],
+            1,
+        ));
+        expected.insert((
+            vec![
+                Eid(200),
+                Aid("parent/child".to_string()),
+                Eid(400),
+                Aid("age".to_string()),
+                Number(12),
+            ],
+            1,
+        ));
+        expected.insert((
+            vec![
+                Eid(200),
+                Aid("parent/child".to_string()),
+                Eid(400),
+                Aid("name".to_string()),
+                String("Dipper".to_string()),
+            ],
+            1,
+        ));
+
+        for _i in 0..expected.len() {
+            let result = results.recv().unwrap();
+            if !expected.remove(&result) {
+                panic!("unknown result {:?}", result);
+            }
+        }
+
+        assert!(results.recv_timeout(Duration::from_millis(400)).is_err());
+    })
+    .unwrap();
+}
+
+#[test]
+fn pull() {
+    timely::execute(Configuration::Thread, |worker| {
+        let mut server = Server::<u64, u64>::new(Default::default());
+        let (send_results, results) = channel();
+
+        let (a, b, c) = (1, 2, 3);
+        let plan = Plan::Pull(Pull {
+            variables: vec![],
+            paths: vec![
+                PullLevel {
+                    variables: vec![],
+                    plan: Box::new(Plan::MatchA(a, "join/binding".to_string(), b)),
+                    pull_attributes: vec![
+                        "pattern/e".to_string(),
+                        "pattern/a".to_string(),
+                        "pattern/v".to_string(),
+                    ],
+                    path_attributes: vec!["join/binding".to_string()],
+                },
+                PullLevel {
+                    variables: vec![],
+                    plan: Box::new(Plan::MatchA(a, "name".to_string(), c)),
+                    pull_attributes: vec![],
+                    path_attributes: vec!["name".to_string()],
+                },
+            ],
+        });
+
+        worker.dataflow::<u64, _, _>(|scope| {
+            server
+                .context
+                .internal
+                .create_attribute("name", Raw, scope)
+                .unwrap();
+            server
+                .context
+                .internal
+                .create_attribute("join/binding", Raw, scope)
+                .unwrap();
+            server
+                .context
+                .internal
+                .create_attribute("pattern/e", Raw, scope)
+                .unwrap();
+            server
+                .context
+                .internal
+                .create_attribute("pattern/a", Raw, scope)
+                .unwrap();
+            server
+                .context
+                .internal
+                .create_attribute("pattern/v", Raw, scope)
+                .unwrap();
+
+            server
+                .test_single(
+                    scope,
+                    Rule {
+                        name: "pull".to_string(),
+                        plan,
+                    },
+                )
+                .inspect(move |x| {
+                    send_results.send((x.0.clone(), x.2)).unwrap();
+                });
+        });
+
+        server
+            .transact(
+                vec![
+                    TxData(1, 100, "name".to_string(), String("rule".to_string())),
+                    TxData(1, 100, "join/binding".to_string(), Eid(200)),
+                    TxData(1, 100, "join/binding".to_string(), Eid(300)),
+                    TxData(1, 200, "pattern/a".to_string(), Aid("xyz".to_string())),
+                    TxData(1, 300, "pattern/e".to_string(), Eid(12345)),
+                    TxData(1, 300, "pattern/a".to_string(), Aid("asd".to_string())),
+                ],
+                0,
+                0,
+            )
+            .unwrap();
+
+        server.advance_domain(None, 1).unwrap();
+
+        worker.step_while(|| server.is_any_outdated());
+
+        let mut expected = HashSet::new();
+        expected.insert((
+            vec![
+                Eid(100),
+                Aid("name".to_string()),
+                String("rule".to_string()),
+            ],
+            1,
+        ));
+        expected.insert((
+            vec![
+                Eid(100),
+                Aid("join/binding".to_string()),
+                Eid(200),
+                Aid("pattern/a".to_string()),
+                Aid("xyz".to_string()),
+            ],
+            1,
+        ));
+        expected.insert((
+            vec![
+                Eid(100),
+                Aid("join/binding".to_string()),
+                Eid(300),
+                Aid("pattern/e".to_string()),
+                Eid(12345),
+            ],
+            1,
+        ));
+        expected.insert((
+            vec![
+                Eid(100),
+                Aid("join/binding".to_string()),
+                Eid(300),
+                Aid("pattern/a".to_string()),
+                Aid("asd".to_string()),
+            ],
+            1,
+        ));
+
+        for _i in 0..expected.len() {
+            let result = results.recv_timeout(Duration::from_millis(400)).unwrap();
+            if !expected.remove(&result) {
+                panic!("unknown result {:?}", result);
+            }
+        }
+
+        assert!(results.recv_timeout(Duration::from_millis(400)).is_err());
+    })
+    .unwrap();
 }
 
 #[cfg(feature = "graphql")]
@@ -171,12 +379,6 @@
         });
 
         worker.dataflow::<u64, _, _>(|scope| {
-<<<<<<< HEAD
-            server.create_attribute("hero", scope);
-            server.create_attribute("name", scope);
-            server.create_attribute("height", scope);
-            server.create_attribute("mass", scope);
-=======
             server
                 .context
                 .internal
@@ -192,7 +394,6 @@
                 .internal
                 .create_attribute("age", Raw, scope)
                 .unwrap();
->>>>>>> 4fcc7be8
 
             server
                 .test_single(
@@ -212,15 +413,6 @@
                 });
         });
 
-<<<<<<< HEAD
-        server.transact(
-            Transact {
-                tx: Some(0),
-                tx_data: vec![
-                    TxData(1, 100, "hero".to_string(), Eid(200)),
-                    TxData(1, 200, "name".to_string(), String("Batman".to_string())),
-                    TxData(1, 200, "mass".to_string(), String("80kg".to_string())),
-=======
         server
             .transact(
                 vec![
@@ -232,7 +424,6 @@
                     TxData(1, 300, "age".to_string(), Number(13)),
                     TxData(1, 400, "name".to_string(), String("Dipper".to_string())),
                     TxData(1, 400, "age".to_string(), Number(12)),
->>>>>>> 4fcc7be8
                 ],
                 0,
                 0,
@@ -248,12 +439,6 @@
         expected.insert((
             vec![
                 Eid(100),
-<<<<<<< HEAD
-                Value::Aid("hero".to_string()),
-                Eid(200),
-                Value::Aid("mass".to_string()),
-                String("80kg".to_string()),
-=======
                 Aid("parent/child".to_string()),
                 Eid(300),
                 Aid("age".to_string()),
@@ -278,7 +463,6 @@
                 Eid(400),
                 Aid("age".to_string()),
                 Number(12),
->>>>>>> 4fcc7be8
             ],
             0,
             1,
@@ -286,19 +470,11 @@
 
         expected.insert((
             vec![
-<<<<<<< HEAD
-                Eid(100),
-                Value::Aid("hero".to_string()),
-                Eid(200),
-                Value::Aid("name".to_string()),
-                String("Batman".to_string()),
-=======
                 Eid(200),
                 Aid("parent/child".to_string()),
                 Eid(400),
                 Aid("name".to_string()),
                 String("Dipper".to_string()),
->>>>>>> 4fcc7be8
             ],
             0,
             1,
@@ -314,423 +490,4 @@
         assert!(results.recv_timeout(Duration::from_millis(400)).is_err());
     })
     .unwrap();
-}
-
-#[test]
-<<<<<<< HEAD
-fn run_pull_cases() {
-    let mut cases = vec![
-        Case {
-            description: "[name age]",
-            plan: Plan::PullLevel(PullLevel {
-                variables: vec![],
-                plan: Box::new(Plan::MatchAV(0, "admin?".to_string(), Bool(false))),
-                pull_attributes: vec!["name".to_string(), "age".to_string()],
-                path_attributes: vec!["root".to_string()],
-            }),
-            transactions: vec![vec![
-                TxData(1, 100, "admin?".to_string(), Bool(true)),
-                TxData(1, 200, "admin?".to_string(), Bool(false)),
-                TxData(1, 300, "admin?".to_string(), Bool(false)),
-                TxData(1, 100, "name".to_string(), String("Mabel".to_string())),
-                TxData(1, 200, "name".to_string(), String("Dipper".to_string())),
-                TxData(1, 300, "name".to_string(), String("Soos".to_string())),
-                TxData(1, 100, "age".to_string(), Number(12)),
-                TxData(1, 200, "age".to_string(), Number(13)),
-            ]],
-            expectations: vec![vec![
-                (
-                    vec![
-                        Value::Aid("root".to_string()),
-                        Eid(200),
-                        Value::Aid("age".to_string()),
-                        Number(13),
-=======
-fn pull() {
-    timely::execute(Configuration::Thread, |worker| {
-        let mut server = Server::<u64, u64>::new(Default::default());
-        let (send_results, results) = channel();
-
-        let (a, b, c) = (1, 2, 3);
-        let plan = Plan::Pull(Pull {
-            variables: vec![],
-            paths: vec![
-                PullLevel {
-                    variables: vec![],
-                    plan: Box::new(Plan::MatchA(a, "join/binding".to_string(), b)),
-                    pull_attributes: vec![
-                        "pattern/e".to_string(),
-                        "pattern/a".to_string(),
-                        "pattern/v".to_string(),
->>>>>>> 4fcc7be8
-                    ],
-                    0,
-                    1,
-                ),
-                (
-                    vec![
-                        Value::Aid("root".to_string()),
-                        Eid(200),
-                        Value::Aid("name".to_string()),
-                        String("Dipper".to_string()),
-                    ],
-                    0,
-                    1,
-                ),
-                (
-                    vec![
-                        Value::Aid("root".to_string()),
-                        Eid(300),
-                        Value::Aid("name".to_string()),
-                        String("Soos".to_string()),
-                    ],
-                    0,
-                    1,
-                ),
-            ]],
-        },
-        Case {
-            description: "[{parent/child [name age]}]",
-            plan: Plan::PullLevel(PullLevel {
-                variables: vec![],
-                plan: Box::new(Plan::MatchA(0, "parent/child".to_string(), 1)),
-                pull_attributes: vec!["name".to_string(), "age".to_string()],
-                path_attributes: vec!["root".to_string(), "parent/child".to_string()],
-            }),
-            transactions: vec![vec![
-                TxData(1, 100, "name".to_string(), String("Alice".to_string())),
-                TxData(1, 100, "parent/child".to_string(), Eid(300)),
-                TxData(1, 200, "name".to_string(), String("Bob".to_string())),
-                TxData(1, 200, "parent/child".to_string(), Eid(400)),
-                TxData(1, 300, "name".to_string(), String("Mabel".to_string())),
-                TxData(1, 300, "age".to_string(), Number(13)),
-                TxData(1, 400, "name".to_string(), String("Dipper".to_string())),
-                TxData(1, 400, "age".to_string(), Number(12)),
-            ]],
-            expectations: vec![vec![
-                (
-                    vec![
-                        Value::Aid("root".to_string()),
-                        Eid(100),
-                        Value::Aid("parent/child".to_string()),
-                        Eid(300),
-                        Value::Aid("age".to_string()),
-                        Number(13),
-                    ],
-                    0,
-                    1,
-                ),
-                (
-                    vec![
-                        Value::Aid("root".to_string()),
-                        Eid(100),
-                        Value::Aid("parent/child".to_string()),
-                        Eid(300),
-                        Value::Aid("name".to_string()),
-                        String("Mabel".to_string()),
-                    ],
-                    0,
-                    1,
-                ),
-                (
-                    vec![
-                        Value::Aid("root".to_string()),
-                        Eid(200),
-                        Value::Aid("parent/child".to_string()),
-                        Eid(400),
-                        Value::Aid("age".to_string()),
-                        Number(12),
-                    ],
-                    0,
-                    1,
-                ),
-                (
-                    vec![
-                        Value::Aid("root".to_string()),
-                        Eid(200),
-                        Value::Aid("parent/child".to_string()),
-                        Eid(400),
-                        Value::Aid("name".to_string()),
-                        String("Dipper".to_string()),
-                    ],
-                    0,
-                    1,
-                ),
-            ]],
-        },
-        {
-            let (a, b, c) = (1, 2, 3);
-            Case {
-                description: "[name {join/binding [pattern/e pattern/a pattern/v]}]",
-                plan: Plan::Pull(Pull {
-                    variables: vec![],
-<<<<<<< HEAD
-                    paths: vec![
-                        PullLevel {
-                            variables: vec![],
-                            plan: Box::new(Plan::MatchA(a, "join/binding".to_string(), b)),
-                            pull_attributes: vec![
-                                "pattern/e".to_string(),
-                                "pattern/a".to_string(),
-                                "pattern/v".to_string(),
-                            ],
-                            path_attributes: vec!["root".to_string(), "join/binding".to_string()],
-                        },
-                        PullLevel {
-                            variables: vec![],
-                            plan: Box::new(Plan::MatchA(a, "name".to_string(), c)),
-                            pull_attributes: vec![],
-                            path_attributes: vec!["root".to_string(), "name".to_string()],
-                        },
-                    ],
-                }),
-                transactions: vec![vec![
-                    TxData(1, 100, "name".to_string(), String("rule".to_string())),
-                    TxData(1, 100, "join/binding".to_string(), Eid(200)),
-                    TxData(1, 100, "join/binding".to_string(), Eid(300)),
-                    TxData(
-                        1,
-                        200,
-                        "pattern/a".to_string(),
-                        Value::Aid("xyz".to_string()),
-                    ),
-                    TxData(1, 300, "pattern/e".to_string(), Eid(12345)),
-                    TxData(
-                        1,
-                        300,
-                        "pattern/a".to_string(),
-                        Value::Aid("asd".to_string()),
-                    ),
-                ]],
-                expectations: vec![vec![
-                    (
-                        vec![
-                            Value::Aid("root".to_string()),
-                            Eid(100),
-                            Value::Aid("name".to_string()),
-                            String("rule".to_string()),
-                        ],
-                        0,
-                        1,
-                    ),
-                    (
-                        vec![
-                            Value::Aid("root".to_string()),
-                            Eid(100),
-                            Value::Aid("join/binding".to_string()),
-                            Eid(200),
-                            Value::Aid("pattern/a".to_string()),
-                            Value::Aid("xyz".to_string()),
-                        ],
-                        0,
-                        1,
-                    ),
-                    (
-                        vec![
-                            Value::Aid("root".to_string()),
-                            Eid(100),
-                            Value::Aid("join/binding".to_string()),
-                            Eid(300),
-                            Value::Aid("pattern/e".to_string()),
-                            Eid(12345),
-                        ],
-                        0,
-                        1,
-                    ),
-                    (
-                        vec![
-                            Value::Aid("root".to_string()),
-                            Eid(100),
-                            Value::Aid("join/binding".to_string()),
-                            Eid(300),
-                            Value::Aid("pattern/a".to_string()),
-                            Value::Aid("asd".to_string()),
-                        ],
-                        0,
-                        1,
-                    ),
-                ]],
-=======
-                    plan: Box::new(Plan::MatchA(a, "name".to_string(), c)),
-                    pull_attributes: vec![],
-                    path_attributes: vec!["name".to_string()],
-                },
-            ],
-        });
-
-        worker.dataflow::<u64, _, _>(|scope| {
-            server
-                .context
-                .internal
-                .create_attribute("name", Raw, scope)
-                .unwrap();
-            server
-                .context
-                .internal
-                .create_attribute("join/binding", Raw, scope)
-                .unwrap();
-            server
-                .context
-                .internal
-                .create_attribute("pattern/e", Raw, scope)
-                .unwrap();
-            server
-                .context
-                .internal
-                .create_attribute("pattern/a", Raw, scope)
-                .unwrap();
-            server
-                .context
-                .internal
-                .create_attribute("pattern/v", Raw, scope)
-                .unwrap();
-
-            server
-                .test_single(
-                    scope,
-                    Rule {
-                        name: "pull".to_string(),
-                        plan,
-                    },
-                )
-                .inspect(move |x| {
-                    send_results.send((x.0.clone(), x.2)).unwrap();
-                });
-        });
-
-        server
-            .transact(
-                vec![
-                    TxData(1, 100, "name".to_string(), String("rule".to_string())),
-                    TxData(1, 100, "join/binding".to_string(), Eid(200)),
-                    TxData(1, 100, "join/binding".to_string(), Eid(300)),
-                    TxData(1, 200, "pattern/a".to_string(), Aid("xyz".to_string())),
-                    TxData(1, 300, "pattern/e".to_string(), Eid(12345)),
-                    TxData(1, 300, "pattern/a".to_string(), Aid("asd".to_string())),
-                ],
-                0,
-                0,
-            )
-            .unwrap();
-
-        server.advance_domain(None, 1).unwrap();
-
-        worker.step_while(|| server.is_any_outdated());
-
-        let mut expected = HashSet::new();
-        expected.insert((
-            vec![
-                Eid(100),
-                Aid("name".to_string()),
-                String("rule".to_string()),
-            ],
-            1,
-        ));
-        expected.insert((
-            vec![
-                Eid(100),
-                Aid("join/binding".to_string()),
-                Eid(200),
-                Aid("pattern/a".to_string()),
-                Aid("xyz".to_string()),
-            ],
-            1,
-        ));
-        expected.insert((
-            vec![
-                Eid(100),
-                Aid("join/binding".to_string()),
-                Eid(300),
-                Aid("pattern/e".to_string()),
-                Eid(12345),
-            ],
-            1,
-        ));
-        expected.insert((
-            vec![
-                Eid(100),
-                Aid("join/binding".to_string()),
-                Eid(300),
-                Aid("pattern/a".to_string()),
-                Aid("asd".to_string()),
-            ],
-            1,
-        ));
-
-        for _i in 0..expected.len() {
-            let result = results.recv_timeout(Duration::from_millis(400)).unwrap();
-            if !expected.remove(&result) {
-                panic!("unknown result {:?}", result);
->>>>>>> 4fcc7be8
-            }
-        },
-    ];
-
-    for case in cases.drain(..) {
-        timely::execute(Configuration::Thread, move |worker| {
-            let mut server = Server::<u64>::new(Default::default());
-            let (send_results, results) = channel();
-
-            dbg!(case.description);
-
-            let deps = dependencies(&case);
-            let plan = case.plan.clone();
-
-            worker.dataflow::<u64, _, _>(|scope| {
-                for dep in deps.iter() {
-                    server.create_attribute(dep, scope);
-                }
-
-                server
-                    .test_single(
-                        scope,
-                        Rule {
-                            name: "hector".to_string(),
-                            plan,
-                        },
-                    )
-                    .inner
-                    .sink(Pipeline, "Results", move |input| {
-                        input.for_each(|_time, data| {
-                            for datum in data.iter() {
-                                send_results.send(datum.clone()).unwrap()
-                            }
-                        });
-                    });
-            });
-
-            let mut transactions = case.transactions.clone();
-
-            for (tx_id, tx_data) in transactions.drain(..).enumerate() {
-                let tx = Some(tx_id as u64);
-                server.transact(Transact { tx, tx_data }, 0, 0);
-
-                worker.step_while(|| server.is_any_outdated());
-
-                let mut expected: HashSet<(Vec<Value>, u64, isize)> =
-                    HashSet::from_iter(case.expectations[tx_id].iter().cloned());
-
-                for _i in 0..expected.len() {
-                    match results.recv_timeout(Duration::from_millis(400)) {
-                        Err(_err) => {
-                            panic!("No result.");
-                        }
-                        Ok(result) => {
-                            if !expected.remove(&result) {
-                                panic!("Unknown result {:?}.", result);
-                            }
-                        }
-                    }
-                }
-
-                match results.recv_timeout(Duration::from_millis(400)) {
-                    Err(_err) => {}
-                    Ok(result) => {
-                        panic!("Extraneous result {:?}", result);
-                    }
-                }
-            }
-        })
-        .unwrap();
-    }
 }