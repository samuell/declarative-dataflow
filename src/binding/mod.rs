--- conflicted
+++ resolved
@@ -1,10 +1,6 @@
 //! Binding language, mainly for use in Hector-powered plans.
 
-<<<<<<< HEAD
-use crate::{Aid, Value, Var};
-=======
 use std::fmt;
->>>>>>> 4fcc7be8
 
 use crate::{Aid, Value, Var};
 
