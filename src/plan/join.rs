//! Equijoin expression plan.

use timely::dataflow::scopes::child::Iterative;
use timely::dataflow::Scope;
use timely::order::TotalOrder;
use timely::progress::Timestamp;

use differential_dataflow::lattice::Lattice;
use differential_dataflow::operators::JoinCore;

use crate::binding::Binding;
<<<<<<< HEAD
use crate::plan::{next_id, ImplContext, Implementable};
use crate::{Aid, Eid, Value, Var};
use crate::{CollectionRelation, Relation, VariableMap};
=======
use crate::plan::{next_id, Dependencies, ImplContext, Implementable};
use crate::{Aid, Eid, Value, Var};
use crate::{CollectionRelation, Relation, ShutdownHandle, VariableMap};
>>>>>>> 4fcc7be8

/// A plan stage joining two source relations on the specified
/// variables. Throws if any of the join variables isn't bound by both
/// sources.
#[derive(Hash, PartialEq, Eq, PartialOrd, Ord, Clone, Debug, Serialize, Deserialize)]
pub struct Join<P1: Implementable, P2: Implementable> {
    /// TODO
    pub variables: Vec<Var>,
    /// Plan for the left input.
    pub left_plan: Box<P1>,
    /// Plan for the right input.
    pub right_plan: Box<P2>,
}

impl<P1: Implementable, P2: Implementable> Implementable for Join<P1, P2> {
    fn dependencies(&self) -> Dependencies {
        Dependencies::merge(
            self.left_plan.dependencies(),
            self.right_plan.dependencies(),
        )
    }

    fn into_bindings(&self) -> Vec<Binding> {
        let mut left_bindings = self.left_plan.into_bindings();
        let mut right_bindings = self.right_plan.into_bindings();

        let mut bindings = Vec::with_capacity(left_bindings.len() + right_bindings.len());
        bindings.append(&mut left_bindings);
        bindings.append(&mut right_bindings);

        bindings
    }

    fn datafy(&self) -> Vec<(Eid, Aid, Value)> {
        let eid = next_id();

        let mut left_data = self.left_plan.datafy();
        let mut right_data = self.right_plan.datafy();

        let mut left_eids: Vec<(Eid, Aid, Value)> = left_data
            .iter()
            .map(|(e, _, _)| (eid, "df.join/binding".to_string(), Value::Eid(*e)))
            .collect();

        let mut right_eids: Vec<(Eid, Aid, Value)> = right_data
            .iter()
            .map(|(e, _, _)| (eid, "df.join/binding".to_string(), Value::Eid(*e)))
            .collect();

        let mut data = Vec::with_capacity(
            left_data.len() + right_data.len() + left_eids.len() + right_eids.len(),
        );
        data.append(&mut left_data);
        data.append(&mut right_data);
        data.append(&mut left_eids);
        data.append(&mut right_eids);

        data
    }

    fn implement<'b, T, I, S>(
        &self,
        nested: &mut Iterative<'b, S, u64>,
        local_arrangements: &VariableMap<Iterative<'b, S, u64>>,
        context: &mut I,
    ) -> (CollectionRelation<'b, S>, ShutdownHandle<T>)
    where
        T: Timestamp + Lattice + TotalOrder,
        I: ImplContext<T>,
        S: Scope<Timestamp = T>,
    {
        let (left, shutdown_left) = self
            .left_plan
            .implement(nested, local_arrangements, context);
        let (right, shutdown_right) =
            self.right_plan
                .implement(nested, local_arrangements, context);

        let variables = self
            .variables
            .iter()
            .cloned()
            .chain(
                left.variables()
                    .iter()
                    .filter(|x| !self.variables.contains(x))
                    .cloned(),
            )
            .chain(
                right
                    .variables()
                    .iter()
                    .filter(|x| !self.variables.contains(x))
                    .cloned(),
            )
            .collect();

        let tuples = left.arrange_by_variables(&self.variables).join_core(
            &right.arrange_by_variables(&self.variables),
            |key, v1, v2| {
                Some(
                    key.iter()
                        .cloned()
                        .chain(v1.iter().cloned())
                        .chain(v2.iter().cloned())
                        .collect(),
                )
            },
        );

        let shutdown_handle = ShutdownHandle::merge(shutdown_left, shutdown_right);

        (CollectionRelation { variables, tuples }, shutdown_handle)
    }
}<|MERGE_RESOLUTION|>--- conflicted
+++ resolved
@@ -9,15 +9,9 @@
 use differential_dataflow::operators::JoinCore;
 
 use crate::binding::Binding;
-<<<<<<< HEAD
-use crate::plan::{next_id, ImplContext, Implementable};
-use crate::{Aid, Eid, Value, Var};
-use crate::{CollectionRelation, Relation, VariableMap};
-=======
 use crate::plan::{next_id, Dependencies, ImplContext, Implementable};
 use crate::{Aid, Eid, Value, Var};
 use crate::{CollectionRelation, Relation, ShutdownHandle, VariableMap};
->>>>>>> 4fcc7be8
 
 /// A plan stage joining two source relations on the specified
 /// variables. Throws if any of the join variables isn't bound by both
