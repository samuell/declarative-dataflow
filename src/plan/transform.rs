--- conflicted
+++ resolved
@@ -7,15 +7,9 @@
 
 use differential_dataflow::lattice::Lattice;
 
-<<<<<<< HEAD
-use crate::plan::{ImplContext, Implementable};
-use crate::{CollectionRelation, Relation, VariableMap};
-use crate::{Value, Var};
-=======
 use crate::binding::Binding;
 use crate::plan::{Dependencies, ImplContext, Implementable};
 use crate::{CollectionRelation, Relation, ShutdownHandle, Value, Var, VariableMap};
->>>>>>> 4fcc7be8
 
 /// Permitted functions.
 #[derive(Hash, PartialEq, Eq, PartialOrd, Ord, Clone, Debug, Serialize, Deserialize)]
@@ -130,15 +124,6 @@
                     }
 
                     // summands (constants)
-<<<<<<< HEAD
-                    for val in constants_local.values() {
-                        let summand = match val {
-                            Value::Number(s) => *s as i64,
-                            _ => panic!("ADD can only be applied to numbers"),
-                        };
-
-                        result += summand;
-=======
                     for arg in &constants_local {
                         if let Some(constant) = arg {
                             let summand = match constant {
@@ -148,7 +133,6 @@
 
                             result += summand;
                         }
->>>>>>> 4fcc7be8
                     }
 
                     let mut v = tuple.clone();
@@ -187,15 +171,6 @@
                     }
 
                     // subtrahends (constants)
-<<<<<<< HEAD
-                    for val in constants_local.values() {
-                        let subtrahend = match val {
-                            Value::Number(s) => *s as i64,
-                            _ => panic!("SUBTRACT can only be applied to numbers"),
-                        };
-
-                        result -= subtrahend;
-=======
                     for arg in &constants_local {
                         if let Some(constant) = arg {
                             let subtrahend = match constant {
@@ -205,7 +180,6 @@
 
                             result -= subtrahend;
                         }
->>>>>>> 4fcc7be8
                     }
 
                     let mut v = tuple.clone();
