--- conflicted
+++ resolved
@@ -21,11 +21,7 @@
 use differential_dataflow::{AsCollection, Collection, Data, Hashable};
 
 use crate::binding::{AsBinding, BinaryPredicate, Binding};
-<<<<<<< HEAD
-use crate::plan::{ImplContext, Implementable};
-use crate::timestamp::altneu::AltNeu;
-use crate::{CollectionRelation, LiveIndex, Value, Var, VariableMap};
-=======
+
 use crate::binding::{BinaryPredicateBinding, ConstantBinding};
 use crate::plan::{Dependencies, ImplContext, Implementable};
 use crate::timestamp::altneu::AltNeu;
@@ -33,7 +29,6 @@
 use crate::{Value, Var};
 
 type Extender<'a, S, P, V> = Box<(dyn PrefixExtender<S, Prefix = P, Extension = V> + 'a)>;
->>>>>>> 4fcc7be8
 
 /// A type capable of extending a stream of prefixes. Implementors of
 /// `PrefixExtension` provide types and methods for extending a
@@ -49,11 +44,7 @@
         &mut self,
         prefixes: &Collection<G, (Self::Prefix, usize, usize)>,
         index: usize,
-<<<<<<< HEAD
-    ) -> Collection<G, (Self::Prefix, usize, usize)>;
-=======
     ) -> Option<Collection<G, (Self::Prefix, usize, usize)>>;
->>>>>>> 4fcc7be8
     /// Extends each prefix with corresponding extensions.
     fn propose(
         &mut self,
